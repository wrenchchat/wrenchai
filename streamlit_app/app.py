--- conflicted
+++ resolved
@@ -17,7 +17,6 @@
 # Load environment variables
 load_dotenv()
 
-<<<<<<< HEAD
 class ApiConfig(BaseModel):
     """API Configuration."""
     base_url: str
@@ -56,17 +55,7 @@
     logging: LoggingConfig
     cache: CacheConfig
     session: SessionConfig
-=======
-class Config(BaseModel):
-    """Configuration model for the Streamlit app."""
-    api: Dict[str, Any]
-    ui: Dict[str, Any]
-    logging: Dict[str, Any]
-    cache: Dict[str, Any]
-    session: Dict[str, Any]
->>>>>>> 66d18e2c
     features: Dict[str, bool]
-
 def load_config(config_path: str = "config.yaml") -> Config:
     """
     Load configuration from YAML file.
