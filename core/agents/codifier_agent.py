# MIT License - Copyright (c) 2024 Wrench AI
# For full license information, see the LICENSE file in the repo root.

from typing import Dict, List, Any, Optional, Union
import yaml
import logging
import asyncio
import json
from pathlib import Path
from datetime import datetime
from pydantic import BaseModel
<<<<<<< HEAD
from core.agents.base import BaseAgent
=======
from core.agents.base_agent import BaseAgent
>>>>>>> 66d18e2c
from core.tools.documentation_tools import (
    DocstringParser,
    TypeHintAnalyzer,
    MarkdownGenerator,
    OpenAPIGenerator
)

from .journey_agent import JourneyAgent

class DocumentationRequest(BaseModel):
    """Request model for documentation generation."""
    source_path: str
    doc_type: str  # 'docstring', 'api', 'markdown', 'architecture'
    include_private: bool = False
    output_format: str = 'markdown'
    
class DocumentationResponse(BaseModel):
    """Response model for documentation generation."""
    content: str
    metadata: Dict[str, Any]
    format: str
    generated_at: str

class Codifier(JourneyAgent):
    """
    Documentation specialist focused on technical writing.
    
    Core responsibilities:
    1. Create technical documentation
    2. Maintain documentation accuracy
    3. Generate API documentation
    4. Write user guides
    5. Document system architecture
    6. Version documentation
    7. Validate documentation
    8. Search documentation
    """
    
    def __init__(self, 
                name: str, 
                llm: Any, 
                tools: List[str], 
                playbook_path: str,
                doc_standards: Optional[Dict[str, Any]] = None,
                templates: Optional[Dict[str, str]] = None):
        """Initialize the Codifier agent.
        
        Args:
            name: Agent name
            llm: Language model to use
            tools: List of tool names
            playbook_path: Path to the playbook file
            doc_standards: Optional documentation standards
            templates: Optional document templates
        """
        super().__init__(name, llm, tools, playbook_path)
        
        self.doc_standards = doc_standards or {
            "structure": {
                "overview": "High-level description of the component/system",
                "prerequisites": "Required knowledge, software, or resources",
                "installation": "Step-by-step installation instructions",
                "usage": "How to use the component/system",
                "api_reference": "Detailed API documentation",
                "examples": "Code examples and use cases",
                "troubleshooting": "Common issues and solutions",
                "versioning": "Version history and changes",
                "validation": "Documentation validation status"
            },
            "styling": {
                "headers": "Use Markdown headers (# for top level)",
                "code_blocks": "Use triple backticks with language specification",
                "diagrams": "Use Mermaid diagrams for technical flows",
                "links": "Use descriptive link text",
                "images": "Include alt text for accessibility",
                "versioning": "Include version numbers in headers"
            },
            "frequency": {
                "api_docs": "Update with every API change",
                "user_guides": "Update with every release",
                "architecture": "Update with significant design changes",
                "validation": "Run validation after each update"
            }
        }
        
        self.templates = templates or {}
        
        # Check tools availability
        required_tools = ["document_tool", "document_analyzer", "search_tool"]
        for tool in required_tools:
            if tool not in tools:
                logging.warning(f"Codifier agent should have '{tool}' tool")
                
    async def generate_technical_docs(self, 
                                   codebase: Dict[str, Any], 
                                   doc_type: str = "api") -> Dict[str, Any]:
        """Generate technical documentation.
        
        Args:
            codebase: Codebase information (files, structure, etc.)
            doc_type: Type of documentation (api, user_guide, architecture)
            
        Returns:
            Generated documentation
        """
        docs = {
            "content": "",
            "sections": [],
            "examples": [],
            "diagrams": []
        }
        
        # Create documentation prompt
        doc_prompt = f"""
        Generate {doc_type} documentation for the following codebase:
        {json.dumps(codebase, indent=2)}
        
        Documentation standards:
        {json.dumps(self.doc_standards, indent=2)}
        
        Please provide:
        1. Complete documentation content in Markdown format
        2. Section structure with headings
        3. Code examples
        4. Diagrams (described in text/Mermaid format)
        
        Format your response as JSON with the following structure:
        {{
            "content": "# Full Documentation\\n\\n... complete Markdown content ...",
            "sections": [
                {{
                    "title": "Overview",
                    "content": "This is an overview of the system..."
                }}
            ],
            "examples": [
                {{
                    "title": "Basic Usage",
                    "language": "python",
                    "code": "import example\\n\\nexample.run()"
                }}
            ],
            "diagrams": [
                {{
                    "title": "System Architecture",
                    "type": "mermaid",
                    "content": "graph TD;\\n    A-->B;\\n    A-->C;"
                }}
            ]
        }}
        """
        
        # Generate documentation using LLM
        doc_result = await self.llm.process({"prompt": doc_prompt})
        
        # Parse response
        if isinstance(doc_result, dict) and "output" in doc_result:
            try:
                parsed_result = json.loads(doc_result["output"])
                docs["content"] = parsed_result.get("content", "")
                docs["sections"] = parsed_result.get("sections", [])
                docs["examples"] = parsed_result.get("examples", [])
                docs["diagrams"] = parsed_result.get("diagrams", [])
            except json.JSONDecodeError:
                logging.error("Failed to parse documentation result")
                docs["error"] = "Failed to parse result"
                docs["content"] = doc_result.get("output", "")
        
        return docs
    
    async def generate_api_docs(self, 
                           api_definition: Dict[str, Any], 
                           format: str = "markdown") -> Dict[str, Any]:
        """Generate API documentation.
        
        Args:
            api_definition: API definition (endpoints, methods, etc.)
            format: Output format (markdown, openapi, html)
            
        Returns:
            API documentation
        """
        api_text = json.dumps(api_definition, indent=2)
        
        api_prompt = f"""
        Generate API documentation in {format} format for the following API:
        {api_text}
        
        Documentation standards:
        {json.dumps(self.doc_standards, indent=2)}
        
        Please include:
        1. Endpoint descriptions
        2. Request parameters
        3. Response formats
        4. Error codes
        5. Example requests and responses
        
        Format your response as JSON with comprehensive API documentation.
        """
        
        # Generate API docs using LLM
        api_result = await self.llm.process({"prompt": api_prompt})
        
        if isinstance(api_result, dict) and "output" in api_result:
            try:
                return json.loads(api_result["output"])
            except json.JSONDecodeError:
                return {
                    "content": api_result["output"],
                    "format": format
                }
        
        return {"error": "Failed to generate API documentation"}
    
    async def create_user_guide(self, 
                           system_info: Dict[str, Any], 
                           audience: str = "technical") -> Dict[str, Any]:
        """Create user guide.
        
        Args:
            system_info: System information
            audience: Target audience (technical, non-technical, admin)
            
        Returns:
            User guide
        """
        system_text = json.dumps(system_info, indent=2)
        
        guide_prompt = f"""
        Create a user guide for a {audience} audience for the following system:
        {system_text}
        
        Documentation standards:
        {json.dumps(self.doc_standards, indent=2)}
        
        Please include:
        1. System overview
        2. Installation instructions
        3. Configuration steps
        4. Usage instructions
        5. Troubleshooting
        
        Format your response as JSON with complete user guide content.
        """
        
        # Generate user guide using LLM
        guide_result = await self.llm.process({"prompt": guide_prompt})
        
        if isinstance(guide_result, dict) and "output" in guide_result:
            try:
                return json.loads(guide_result["output"])
            except json.JSONDecodeError:
                return {
                    "content": guide_result["output"],
                    "audience": audience
                }
        
        return {"error": "Failed to generate user guide"}
    
    async def document_architecture(self, 
                               system_architecture: Dict[str, Any], 
                               detail_level: str = "high") -> Dict[str, Any]:
        """Document system architecture.
        
        Args:
            system_architecture: System architecture information
            detail_level: Level of detail (high, medium, low)
            
        Returns:
            Architecture documentation
        """
        arch_text = json.dumps(system_architecture, indent=2)
        
        arch_prompt = f"""
        Create {detail_level}-detail architecture documentation for the following system:
        {arch_text}
        
        Documentation standards:
        {json.dumps(self.doc_standards, indent=2)}
        
        Please include:
        1. Architecture overview
        2. Component descriptions
        3. Data flow diagrams
        4. Technology stack
        5. Deployment architecture
        
        Format your response as JSON with architecture documentation including diagrams.
        """
        
        # Generate architecture documentation using LLM
        arch_result = await self.llm.process({"prompt": arch_prompt})
        
        if isinstance(arch_result, dict) and "output" in arch_result:
            try:
                return json.loads(arch_result["output"])
            except json.JSONDecodeError:
                return {
                    "content": arch_result["output"],
                    "detail_level": detail_level
                }
        
        return {"error": "Failed to generate architecture documentation"}
    
    async def version_documentation(self, 
                               doc_content: Dict[str, Any],
                               version: str,
                               changes: List[str]) -> Dict[str, Any]:
        """Version documentation and track changes.
        
        Args:
            doc_content: Documentation content to version
            version: Version number/string
            changes: List of changes in this version
            
        Returns:
            Versioned documentation
        """
        try:
            # Add version metadata
            versioned_doc = {
                "version": version,
                "timestamp": datetime.utcnow().isoformat(),
                "changes": changes,
                "content": doc_content
            }
            
            # Store version in version control
            if "document_tool" in self.tools:
                await self.tools["document_tool"].store_version(
                    content=versioned_doc,
                    version=version
                )
            
            return versioned_doc
        except Exception as e:
            logging.error(f"Documentation versioning failed: {str(e)}")
            raise

    async def validate_documentation(self, 
                                doc_content: Dict[str, Any],
                                validation_rules: Optional[Dict[str, Any]] = None) -> Dict[str, Any]:
        """Validate documentation against rules.
        
        Args:
            doc_content: Documentation to validate
            validation_rules: Optional custom validation rules
            
        Returns:
            Validation results
        """
        try:
            # Use document analyzer tool for validation
            if "document_analyzer" in self.tools:
                validation_result = await self.tools["document_analyzer"].analyze(
                    content=doc_content,
                    rules=validation_rules or self.doc_standards
                )
                
                return {
                    "is_valid": validation_result["passed"],
                    "issues": validation_result.get("issues", []),
                    "suggestions": validation_result.get("suggestions", [])
                }
            else:
                return {
                    "error": "Document analyzer tool not available",
                    "is_valid": False
                }
        except Exception as e:
            logging.error(f"Documentation validation failed: {str(e)}")
            raise

    async def search_documentation(self,
                              query: str,
                              doc_type: Optional[str] = None,
                              limit: int = 10) -> Dict[str, Any]:
        """Search through documentation.
        
        Args:
            query: Search query
            doc_type: Optional type of documentation to search
            limit: Maximum number of results
            
        Returns:
            Search results
        """
        try:
            # Use search tool to find relevant documentation
            if "search_tool" in self.tools:
                search_result = await self.tools["search_tool"].search(
                    query=query,
                    doc_type=doc_type,
                    limit=limit
                )
                
                return {
                    "query": query,
                    "results": search_result["matches"],
                    "total": search_result["total"]
                }
            else:
                return {
                    "error": "Search tool not available",
                    "results": []
                }
        except Exception as e:
            logging.error(f"Documentation search failed: {str(e)}")
            raise

    async def run_playbook_step(self, step: Dict[str, Any], context: Dict[str, Any]) -> Dict[str, Any]:
        """Execute a specific playbook step.
        
        Args:
            step: Playbook step definition
            context: Execution context
            
        Returns:
            Step execution results
        """
        action = step.get("action", "")
        
        if action == "generate_technical_docs":
            codebase = step.get("codebase", context.get("codebase", {}))
            doc_type = step.get("doc_type", "api")
            
            docs = await self.generate_technical_docs(codebase, doc_type)
            return {"technical_docs": docs}
            
        elif action == "generate_api_docs":
            api_definition = step.get("api_definition", context.get("api_definition", {}))
            format = step.get("format", "markdown")
            
            api_docs = await self.generate_api_docs(api_definition, format)
            return {"api_docs": api_docs}
            
        elif action == "create_user_guide":
            system_info = step.get("system_info", context.get("system_info", {}))
            audience = step.get("audience", "technical")
            
            user_guide = await self.create_user_guide(system_info, audience)
            return {"user_guide": user_guide}
            
        elif action == "document_architecture":
            system_architecture = step.get("system_architecture", context.get("system_architecture", {}))
            detail_level = step.get("detail_level", "high")
            
            arch_docs = await self.document_architecture(system_architecture, detail_level)
            return {"architecture_docs": arch_docs}
            
        elif action == "version_documentation":
            doc_content = step.get("doc_content", context.get("doc_content", {}))
            version = step.get("version", context.get("version", "1.0.0"))
            changes = step.get("changes", context.get("changes", []))
            
            versioned_doc = await self.version_documentation(doc_content, version, changes)
            return {"versioned_doc": versioned_doc}
            
        elif action == "validate_documentation":
            doc_content = step.get("doc_content", context.get("doc_content", {}))
            validation_rules = step.get("validation_rules", context.get("validation_rules"))
            
            validation_result = await self.validate_documentation(doc_content, validation_rules)
            return {"validation_result": validation_result}
            
        elif action == "search_documentation":
            query = step.get("query", context.get("query", ""))
            doc_type = step.get("doc_type", context.get("doc_type"))
            limit = step.get("limit", context.get("limit", 10))
            
            search_result = await self.search_documentation(query, doc_type, limit)
            return {"search_result": search_result}
            
        else:
            return await super().run_playbook_step(step, context)
    
    async def run(self, context: Dict[str, Any] = None) -> Dict[str, Any]:
        """Run the Codifier agent with the specified playbook.
        
        Args:
            context: Optional execution context
            
        Returns:
            Execution results
        """
        context = context or {}
        
        # Initialize results
        results = {
            "agent": self.name,
            "playbook": self.playbook.get("name", "Unknown"),
            "steps_results": []
        }
        
        # Execute each step in the playbook
        for step in self.playbook.get("steps", []):
            step_result = await self.run_playbook_step(step, context)
            results["steps_results"].append({
                "step_id": step.get("step_id", "unknown"),
                "description": step.get("description", ""),
                "result": step_result
            })
            
            # Update context with step results
            context.update(step_result)
        
        # Add final documents
        if "technical_docs" in context:
            results["technical_docs"] = context["technical_docs"]
            
        if "api_docs" in context:
            results["api_docs"] = context["api_docs"]
            
        if "user_guide" in context:
            results["user_guide"] = context["user_guide"]
            
        if "architecture_docs" in context:
            results["architecture_docs"] = context["architecture_docs"]
            
        return results

class CodifierAgent(BaseAgent):
    """Agent responsible for code documentation and standardization.
    
    This agent provides tools for:
    - Generating and validating docstrings
    - Creating API documentation
    - Producing markdown documentation
    - Analyzing type hints
    - Enforcing documentation standards
    """
    
    def __init__(self, agent_id: str, capabilities: List[str]):
        super().__init__(agent_id=agent_id, capabilities=capabilities)
        self.docstring_parser = DocstringParser()
        self.type_analyzer = TypeHintAnalyzer()
        self.md_generator = MarkdownGenerator()
        self.openapi_generator = OpenAPIGenerator()
        
    async def generate_documentation(
        self,
        request: DocumentationRequest
    ) -> DocumentationResponse:
        """Generate documentation based on request type.
        
        Args:
            request: Documentation request containing source and type
            
        Returns:
            Generated documentation response
        """
        try:
            if request.doc_type == 'docstring':
                content = await self._generate_docstrings(
                    request.source_path,
                    request.include_private
                )
            elif request.doc_type == 'api':
                content = await self._generate_api_docs(request.source_path)
            elif request.doc_type == 'markdown':
                content = await self._generate_markdown(request.source_path)
            else:
                raise ValueError(f"Unsupported doc type: {request.doc_type}")
                
            return DocumentationResponse(
                content=content,
                metadata=self._get_metadata(request),
                format=request.output_format,
                generated_at=datetime.utcnow().isoformat()
            )
        except Exception as e:
            self.logger.error(f"Documentation generation failed: {str(e)}")
            raise
            
    async def _generate_docstrings(
        self,
        source_path: str,
        include_private: bool
    ) -> str:
        """Generate docstrings for Python source code.
        
        Args:
            source_path: Path to source code
            include_private: Whether to include private methods
            
        Returns:
            Generated docstrings
        """
        # Parse existing docstrings
        existing = await self.docstring_parser.parse_file(source_path)
        
        # Analyze type hints
        type_info = await self.type_analyzer.analyze_file(source_path)
        
        # Generate missing docstrings
        return await self.docstring_parser.generate_missing(
            existing,
            type_info,
            include_private
        )
        
    async def _generate_api_docs(self, source_path: str) -> str:
        """Generate OpenAPI documentation.
        
        Args:
            source_path: Path to API source code
            
        Returns:
            OpenAPI documentation
        """
        return await self.openapi_generator.generate_docs(source_path)
        
    async def _generate_markdown(self, source_path: str) -> str:
        """Generate markdown documentation.
        
        Args:
            source_path: Path to source code
            
        Returns:
            Markdown documentation
        """
        return await self.md_generator.generate_docs(source_path)
        
    def _get_metadata(self, request: DocumentationRequest) -> Dict[str, Any]:
        """Get metadata for documentation response.
        
        Args:
            request: Original documentation request
            
        Returns:
            Documentation metadata
        """
        return {
            "source": request.source_path,
            "type": request.doc_type,
            "include_private": request.include_private,
            "agent_id": self.agent_id
        }
        
    async def validate_documentation(
        self,
        source_path: str,
        doc_type: str
    ) -> Dict[str, Any]:
        """Validate existing documentation.
        
        Args:
            source_path: Path to source code
            doc_type: Type of documentation to validate
            
        Returns:
            Validation results
        """
        try:
            if doc_type == 'docstring':
                results = await self.docstring_parser.validate(source_path)
            elif doc_type == 'api':
                results = await self.openapi_generator.validate(source_path)
            else:
                raise ValueError(f"Unsupported validation type: {doc_type}")
                
            return {
                "valid": all(r["valid"] for r in results),
                "results": results,
                "source": source_path,
                "type": doc_type
            }
        except Exception as e:
            self.logger.error(f"Documentation validation failed: {str(e)}")
            raise<|MERGE_RESOLUTION|>--- conflicted
+++ resolved
@@ -9,11 +9,7 @@
 from pathlib import Path
 from datetime import datetime
 from pydantic import BaseModel
-<<<<<<< HEAD
-from core.agents.base import BaseAgent
-=======
 from core.agents.base_agent import BaseAgent
->>>>>>> 66d18e2c
 from core.tools.documentation_tools import (
     DocstringParser,
     TypeHintAnalyzer,
